--- conflicted
+++ resolved
@@ -838,7 +838,6 @@
         msg = " MAD filter already applied to " + label
         logger.warning(msg)
         return
-<<<<<<< HEAD
     msg = " Applying the MAD (despike) filter to " + label
     logger.info(msg)
     # get the MAD filter options
@@ -873,24 +872,6 @@
     pfp_utils.append_to_attribute(var["Attr"],{description: "MAD filter applied"})
     mad_attr = [inao["Fsd_threshold"], inao["window_size"], inao["zfc"], inao["edge_threshold"]]
     var["Attr"]["MAD filter"] = ",".join(map(str, mad_attr))
-=======
-    valid_lower = numpy.min(lwr)
-    lwr = lwr[month - 1]
-    # get the data, flag and attributes
-    var = pfp_utils.GetVariable(ds, series)
-    # convert the data from a masked array to an ndarray so the range check works
-    var["Data"] = numpy.ma.filled(var["Data"], fill_value=c.missing_value)
-    # get the indices of elements outside this range
-    idx = numpy.where((var["Data"] < lwr)|(var["Data"] > upr))[0]
-    # set elements outside range to missing and set the QC flag
-    var["Data"][idx] = numpy.float64(c.missing_value)
-    var["Flag"][idx] = numpy.int32(code)
-    # update the variable attributes
-    var["Attr"]["rangecheck_lower"] = cf[section][series]["RangeCheck"]["lower"]
-    var["Attr"]["rangecheck_upper"] = cf[section][series]["RangeCheck"]["upper"]
-    var["Attr"]["valid_range"] = str(valid_lower) + "," + str(valid_upper)
-    # and now put the data back into the data structure
->>>>>>> a6c964bc
     pfp_utils.CreateVariable(ds, var)
     return var
 
@@ -1151,7 +1132,7 @@
     # update the variable attributes
     var["Attr"]["rangecheck_lower"] = cf[section][series]["RangeCheck"]["lower"]
     var["Attr"]["rangecheck_upper"] = cf[section][series]["RangeCheck"]["upper"]
-    var["Attr"]["valid_range"] = repr(valid_lower) + "," + repr(valid_upper)
+    var["Attr"]["valid_range"] = str(valid_lower) + "," + str(valid_upper)
     # and now put the data back into the data structure
     pfp_utils.CreateVariable(ds, var)
     # now we can return
